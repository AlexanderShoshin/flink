--- conflicted
+++ resolved
@@ -54,20 +54,12 @@
 
 		private static final int YEAR_FILTER = 1990;
 
-<<<<<<< HEAD
-		private final Tuple tuple = new Tuple(); 
-=======
 		private Tuple tuple = new Tuple(); 
->>>>>>> 302fb446
 		
 		@Override
 		public void map(PactRecord record, Collector out) throws Exception {
 			
-<<<<<<< HEAD
-			record.getField(1, tuple);
-=======
 			tuple = record.getField(1, tuple);
->>>>>>> 302fb446
 			if (Integer.parseInt(tuple.getStringValueAt(4).substring(0, 4)) > FilterO.YEAR_FILTER) {
 				
 				// project
@@ -85,19 +77,11 @@
 	//<PactInteger, Tuple, PactInteger, Tuple
 	public static class FilterLI extends MapStub {
 
-<<<<<<< HEAD
-		private final Tuple tuple = new Tuple();
-		
-		@Override
-		public void map(PactRecord record, Collector out) throws Exception {
-			record.getField(1, tuple);
-=======
 		private Tuple tuple = new Tuple();
 		
 		@Override
 		public void map(PactRecord record, Collector out) throws Exception {
 			tuple = record.getField(1, tuple);
->>>>>>> 302fb446
 			if (tuple.getStringValueAt(8).equals("R")) {
 				tuple.project(96); // l_extendedprice, l_discount
 
@@ -110,20 +94,12 @@
 
 	public static class JoinOL extends MatchStub {
 
-<<<<<<< HEAD
-		private final Tuple tuple = new Tuple();
-=======
 		private Tuple tuple = new Tuple();
->>>>>>> 302fb446
 		
 		@Override
 		public void match(PactRecord value1, PactRecord value2, Collector out)
 				throws Exception {
-<<<<<<< HEAD
-			value1.getField(1, tuple);
-=======
 			tuple = value1.getField(1, tuple);
->>>>>>> 302fb446
 			int newKey = Integer.parseInt(tuple.getStringValueAt(0));
 			value2.setField(0, new PactInteger(newKey));
 			out.collect(value2);
@@ -133,19 +109,11 @@
 
 	public static class ProjectC extends MapStub {
 
-<<<<<<< HEAD
-		private final Tuple tuple = new Tuple();
-
-		@Override
-		public void map(PactRecord record, Collector out) throws Exception {
-			record.getField(1, tuple);
-=======
 		private Tuple tuple = new Tuple();
 
 		@Override
 		public void map(PactRecord record, Collector out) throws Exception {
 			tuple = record.getField(1, tuple);
->>>>>>> 302fb446
 			tuple.project(190); // C_*: name,address,nationkey,phone,acctbal,comment
 			record.setField(1, tuple);
 			out.collect(record);
@@ -155,19 +123,11 @@
 
 	public static class ProjectN extends MapStub {
 
-<<<<<<< HEAD
-		private final Tuple tuple = new Tuple();
-		
-		@Override
-		public void map(PactRecord record, Collector out) throws Exception {
-			record.getField(1, tuple);
-=======
 		private Tuple tuple = new Tuple();
 		
 		@Override
 		public void map(PactRecord record, Collector out) throws Exception {
 			tuple = record.getField(1, tuple);
->>>>>>> 302fb446
 			tuple.project(2);// n_name
 			record.setField(1, tuple);
 			out.collect(record);
@@ -177,29 +137,17 @@
 
 	public static class JoinCOL extends MatchStub {
 
-<<<<<<< HEAD
-		private final Tuple cValue = new Tuple();
-		private final Tuple oValue = new Tuple();
-		private final PactInteger key = new PactInteger();
-=======
 		private Tuple cValue = new Tuple();
 		private Tuple oValue = new Tuple();
 		private PactInteger key = new PactInteger();
->>>>>>> 302fb446
 
 		@Override
 		public void match(PactRecord value1, PactRecord value2, Collector out)
 				throws Exception {
 			
-<<<<<<< HEAD
-			value1.getField(0, key);
-			value1.getField(1, cValue);
-			value2.getField(1, oValue);
-=======
 			key = value1.getField(0, key);
 			cValue = value1.getField(1, cValue);
 			oValue = value2.getField(1, oValue);
->>>>>>> 302fb446
 			
 			int newKey = Integer.parseInt(cValue.getStringValueAt(2));
 			cValue.project(59);
@@ -253,13 +201,8 @@
 
 	public static class JoinNCOL extends MatchStub {
 
-<<<<<<< HEAD
-		private final Tuple cValue = new Tuple();
-		private final Tuple nValue = new Tuple();
-=======
 		private Tuple cValue = new Tuple();
 		private Tuple nValue = new Tuple();
->>>>>>> 302fb446
 
 		@Override
 		public void match(PactRecord value1, PactRecord value2, Collector out)
@@ -313,13 +256,8 @@
 		}
 		
 
-<<<<<<< HEAD
-		private final Tuple v = new Tuple();
-		private final GroupKey key = new GroupKey();
-=======
 		private Tuple v = new Tuple();
 		private GroupKey key = new GroupKey();
->>>>>>> 302fb446
 		private PactRecord record = new PactRecord();
 
 		@Override
@@ -328,13 +266,8 @@
 			double sum = 0;
 			while (records.hasNext()) {
 				record = records.next();
-<<<<<<< HEAD
-				record.getField(0, key);
-				record.getField(1, v);
-=======
 				key = record.getField(0, key);
 				v = record.getField(1, v);
->>>>>>> 302fb446
 				if (v.getNumberOfColumns() > 1) {
 					long val = Math.round(Double.parseDouble(v.getStringValueAt(0))
 						* (1 - Double.parseDouble(v.getStringValueAt(1))) * 10000);
